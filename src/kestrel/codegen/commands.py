################################################################
#                       Module Summary
#
# - Code generation for each command in kestrel.lark
#   - The execution function names match commands in kestrel.lark
# - Each command takes 2 arguments
#     ( statement, session )
#   - statement is the current statement to process,
#     which is a dict from the parser
#   - session is the current session (context)
# - Every command returns a tuple (VarStruct, Display)
#   - VarStruct is a new object associated with the output var
#     - VarStruct associated with stmt["output"]
#     - None for some commands, e.g., DISP, SAVE, STAT
#   - Display is the data to display on the user interface
#     - a string
#     - a list of (str,str|list(str)) tuples
#     - a table that can be imported to pandas dataframe
################################################################

import functools
import logging
import itertools
from collections import OrderedDict

<<<<<<< HEAD
=======
from firepit.query import Aggregation, Group, Query, Table
from firepit.stix20 import summarize_pattern

>>>>>>> 0904bf9f
from kestrel.utils import remove_empty_dicts, dedup_ordered_dicts
from kestrel.exceptions import *
from kestrel.semantics import get_entity_table, get_entity_type
from kestrel.symboltable import new_var
from kestrel.syntax.parser import get_all_input_var_names
from kestrel.codegen.data import load_data, load_data_file, dump_data_to_file
from kestrel.codegen.display import DisplayDataframe, DisplayDict
from kestrel.codegen.pattern import build_pattern, build_pattern_from_ids
from kestrel.codegen.queries import (
    compile_specific_relation_to_query,
    compile_generic_relation_to_query,
)
from kestrel.codegen.relations import (
    generic_relations,
    compile_identical_entity_search_pattern,
    fine_grained_relational_process_filtering,
    get_entity_id_attribute,
    stix_2_0_identical_mapping,
)

_logger = logging.getLogger(__name__)


################################################################
#                       Private Decorators
################################################################


def _default_output(func):
    # by default, create a table/view in the backend
    # using the output var name
    # in this case, the store backend can return no VarStruct
    @functools.wraps(func)
    def wrapper(stmt, session):
        ret = func(stmt, session)
        if not ret:
            var_struct = new_var(
                session.store, stmt["output"], [], stmt, session.symtable
            )
            return var_struct, None
        else:
            return ret

    return wrapper


def _guard_empty_input(func):
    @functools.wraps(func)
    def wrapper(stmt, session):
        for varname in get_all_input_var_names(stmt):
            v = session.symtable[varname]
            if v.length + v.records_count == 0:
                raise EmptyInputVariable(v)
        else:
            return func(stmt, session)

    return wrapper


def _debug_logger(func):
    @functools.wraps(func)
    def wrapper(stmt, session):
        _logger.debug(f"Executing '{func.__name__}' with statement: {stmt}")
        return func(stmt, session)

    return wrapper


################################################################
#                 Code Generation for Commands
################################################################


@_debug_logger
@_default_output
def merge(stmt, session):
    entity_types = list(
        set(
            [get_entity_type(var_name, session.symtable) for var_name in stmt["inputs"]]
        )
    )
    if len(entity_types) > 1:
        raise NonUniformEntityType(entity_types)
    entity_tables = [
        get_entity_table(var_name, session.symtable) for var_name in stmt["inputs"]
    ]
    session.store.merge(stmt["output"], entity_tables)
    output = new_var(session.store, stmt["output"], [], stmt, session.symtable)
    return output, None


@_debug_logger
@_default_output
def new(stmt, session):
    stmt["type"] = load_data(session.store, stmt["output"], stmt["data"], stmt["type"])


@_debug_logger
@_default_output
def load(stmt, session):
    stmt["type"] = load_data_file(
        session.store, stmt["output"], stmt["path"], stmt["type"]
    )


@_debug_logger
@_guard_empty_input
def save(stmt, session):
    dump_data_to_file(
        session.store, get_entity_table(stmt["input"], session.symtable), stmt["path"]
    )
    return None, None


@_debug_logger
def info(stmt, session):
    header = session.store.columns(get_entity_table(stmt["input"], session.symtable))
    direct_attrs, associ_attrs, custom_attrs, references = [], [], [], []
    for field in header:
        if field.startswith("x_"):
            custom_attrs.append(field)
        elif (
            field.endswith("_ref")
            or field.endswith("_refs")
            or field.endswith("_reference")
            or field.endswith("_references")
        ):
            # not useful in existing version, so do not display
            references.append(field)
        elif "_ref." in field or "_ref_" in field:
            associ_attrs.append(field)
        else:
            direct_attrs.append(field)

    disp = OrderedDict()
    disp["Entity Type"] = session.symtable[stmt["input"]].type
    disp["Number of Entities"] = str(len(session.symtable[stmt["input"]]))
    disp["Number of Records"] = str(session.symtable[stmt["input"]].records_count)
    disp["Entity Attributes"] = ", ".join(direct_attrs)
    disp["Indirect Attributes"] = [
        ", ".join(g)
        for _, g in itertools.groupby(associ_attrs, lambda x: x.rsplit(".", 1)[0])
    ]
    disp["Customized Attributes"] = ", ".join(custom_attrs)
    disp["Birth Command"] = session.symtable[stmt["input"]].birth_statement["command"]
    disp["Associated Datasource"] = session.symtable[stmt["input"]].data_source
    disp["Dependent Variables"] = ", ".join(
        session.symtable[stmt["input"]].dependent_variables
    )

    return None, DisplayDict(disp)


@_debug_logger
def disp(stmt, session):
    if session.symtable[stmt["input"]].entity_table:
        content = session.store.lookup(
            get_entity_table(stmt["input"], session.symtable),
            stmt["attrs"],
            stmt["limit"],
        )
    else:
        content = []
    return None, DisplayDataframe(dedup_ordered_dicts(remove_empty_dicts(content)))


@_debug_logger
@_default_output
def get(stmt, session):
    local_var_table = stmt["output"] + "_local"
    return_var_table = stmt["output"]
    return_type = stmt["type"]
    start_offset = session.config["stixquery"]["timerange_start_offset"]
    end_offset = session.config["stixquery"]["timerange_stop_offset"]

    pattern = build_pattern(
        stmt["patternbody"],
        stmt["timerange"],
        start_offset,
        end_offset,
        session.symtable,
        session.store,
    )

    if "variablesource" in stmt:
        session.store.filter(
            stmt["output"],
            stmt["type"],
            get_entity_table(stmt["variablesource"], session.symtable),
            pattern,
        )
        output = new_var(session.store, return_var_table, [], stmt, session.symtable)
        _logger.debug(f"get from variable source \"{stmt['variablesource']}\"")

    elif "datasource" in stmt:
        # rs: RetStruct
        rs = session.data_source_manager.query(
            stmt["datasource"], pattern, session.session_id
        )
        query_id = rs.load_to_store(session.store)
        session.store.extract(local_var_table, return_type, query_id, pattern)
        _output = new_var(session.store, local_var_table, [], stmt, session.symtable)
        _logger.debug(
            f"native GET pattern executed and DB view {local_var_table} extracted."
        )

        pat_summary = summarize_pattern(pattern)
        pat_types = list(pat_summary.keys())
        if return_type in stix_2_0_identical_mapping:
            id_attrs = set(stix_2_0_identical_mapping[return_type])
        else:
            id_attrs = pat_summary[return_type]  # Hack
        if (
            len(pat_types) == 1
            and pat_types[0] == return_type
            and pat_summary[return_type] == id_attrs
        ):
            # Prefetch won't return anything new here, so skip it
            _logger.debug("Skipping prefetch for direct query")
            do_prefetch = False
        else:
            do_prefetch = True

        if do_prefetch and session.config["prefetch"]["get"] and len(_output):
            prefetch_ret_var_table = return_var_table + "_prefetch"
            prefetch_ret_entity_table = _prefetch(
                return_type,
                prefetch_ret_var_table,
                local_var_table,
                stmt["timerange"],
                start_offset,
                end_offset,
                {local_var_table: _output},
                session.store,
                session.session_id,
                session.data_source_manager,
                session.config["stixquery"]["support_id"],
            )

            if return_type == "process" and get_entity_id_attribute(_output) != "id":
                prefetch_ret_entity_table = _filter_prefetched_process(
                    return_var_table,
                    session,
                    _output,
                    prefetch_ret_entity_table,
                    return_type,
                )
        else:
            prefetch_ret_entity_table = None

        if prefetch_ret_entity_table:
            _logger.debug(
                f"merge {local_var_table} and {prefetch_ret_entity_table} into {return_var_table}."
            )
            session.store.merge(
                return_var_table, [local_var_table, prefetch_ret_entity_table]
            )
            for v in list(
                set(
                    [local_var_table, prefetch_ret_entity_table, prefetch_ret_var_table]
                )
            ):
                if not session.debug_mode:
                    _logger.debug(f"remove temp store view {v}.")
                    session.store.remove_view(v)
        else:
            _logger.debug(
                f'prefetch return None, just rename native GET pattern matching results into "{return_var_table}".'
            )
            session.store.rename_view(local_var_table, return_var_table)

        output = new_var(session.store, return_var_table, [], stmt, session.symtable)

    else:
        raise KestrelInternalError(f"unknown type of source in {str(stmt)}")

    return output, None


@_debug_logger
@_default_output
@_guard_empty_input
def find(stmt, session):
    return_type = stmt["type"]
    input_type = session.symtable[stmt["input"]].type
    input_var_name = stmt["input"]
    return_var_table = stmt["output"]
    local_var_table = stmt["output"] + "_local"
    relation = stmt["relation"]
    is_reversed = stmt["reversed"]
    time_range = stmt["timerange"]
    start_offset = session.config["stixquery"]["timerange_start_offset"]
    end_offset = session.config["stixquery"]["timerange_stop_offset"]
    rel_query = None

    if return_type not in session.store.types():
        # return empty variable
        output = new_var(session.store, None, [], stmt, session.symtable)

    else:
        _symtable = {input_var_name: session.symtable[input_var_name]}
        input_var_attrs = session.store.columns(input_type)
        return_type_attrs = session.store.columns(return_type)

        # First, get information from local store
        if relation in generic_relations:
            rel_query = compile_generic_relation_to_query(
                return_type, input_type, input_var_name
            )

        else:
            rel_query = compile_specific_relation_to_query(
                return_type,
                relation,
                input_type,
                is_reversed,
                input_var_name,
                input_var_attrs,
                return_type_attrs,
            )

        # `session.store.assign_query` will generate new entity_table named `local_var_table`
        if rel_query:
            session.store.assign_query(local_var_table, rel_query, return_type)
            _output = new_var(
                session.store, local_var_table, [], stmt, session.symtable
            )

            # Second, prefetch all records of the entities and associated entities
            if (
                session.config["prefetch"]["find"]
                and len(_output)
                and _output.data_source
            ):
                prefetch_ret_var_table = return_var_table + "_prefetch"
                prefetch_ret_entity_table = _prefetch(
                    return_type,
                    prefetch_ret_var_table,
                    local_var_table,
                    time_range,
                    start_offset,
                    end_offset,
                    {local_var_table: _output},
                    session.store,
                    session.session_id,
                    session.data_source_manager,
                    session.config["stixquery"]["support_id"],
                )

                # special handling for process to filter out impossible relational processes
                # this is needed since STIX 2.0 does not have mandatory fields for
                # process and field like `pid` is not unique
                if (
                    return_type == "process"
                    and get_entity_id_attribute(_output) != "id"
                ):
                    prefetch_ret_entity_table = _filter_prefetched_process(
                        return_var_table,
                        session,
                        _output,
                        prefetch_ret_entity_table,
                        return_type,
                    )
            else:
                prefetch_ret_entity_table = None

            if prefetch_ret_entity_table:
                _logger.debug(
                    f"merge {local_var_table} and {prefetch_ret_entity_table} into {return_var_table}."
                )
                session.store.merge(
                    return_var_table, [local_var_table, prefetch_ret_entity_table]
                )
                for v in list(
                    set(
                        [
                            local_var_table,
                            prefetch_ret_entity_table,
                            prefetch_ret_var_table,
                        ]
                    )
                ):
                    if not session.debug_mode:
                        _logger.debug(f"remove temp store view {v}.")
                        session.store.remove_view(v)
            else:
                _logger.debug(
                    f'prefetch return None, just rename native GET pattern matching results into "{return_var_table}".'
                )
                session.store.rename_view(local_var_table, return_var_table)

        else:
            return_var_table = None
            _logger.info(f'no relation "{relation}" on this dataset')

        output = new_var(session.store, return_var_table, [], stmt, session.symtable)

    return output, None


@_debug_logger
@_default_output
@_guard_empty_input
def join(stmt, session):
    session.store.join(
        stmt["output"],
        get_entity_table(stmt["input"], session.symtable),
        stmt["path"],
        get_entity_table(stmt["input_2"], session.symtable),
        stmt["path_2"],
    )


@_debug_logger
@_default_output
@_guard_empty_input
def group(stmt, session):
    if "aggregations" in stmt:
        aggs = [(i["func"], i["attr"], i["alias"]) for i in stmt["aggregations"]]
    else:
        aggs = None
    session.store.group(
        stmt["output"],
        get_entity_table(stmt["input"], session.symtable),
        stmt["paths"],
        aggs,
    )


@_debug_logger
@_default_output
@_guard_empty_input
def sort(stmt, session):
    session.store.assign(
        stmt["output"],
        get_entity_table(stmt["input"], session.symtable),
        op="sort",
        by=stmt["path"],
        ascending=stmt["ascending"],
    )


@_debug_logger
@_default_output
@_guard_empty_input
def apply(stmt, session):
    arg_vars = [session.symtable[v_name] for v_name in stmt["inputs"]]
    display = session.analytics_manager.execute(
        stmt["workflow"], arg_vars, session.session_id, stmt["parameter"]
    )
    return None, display


################################################################
#                       Helper Functions
################################################################


def _prefetch(
    return_type,
    return_var_name,
    input_var_name,
    time_range,
    start_offset,
    end_offset,
    symtable,
    store,
    session_id,
    ds_manager,
    does_support_id,
):
    """prefetch identical entities and associated entities.

    Put the input entities in the center of an observation and query the remote
    data source of associated with input variable, so we get back:

    1. all records about the input entities.

    2. associated entities such as parent/child processes of processes, processes of network-traffic, etc.

    The function does not have explicit return, but a side effect: a view in
    the store named after `return_var_name`.

    Args:
        input_var_name (str): input variable name.

        return_var_name (str): return variable name.

        return_type (str): return entity type.

        time_range ((str, str)): start and end time in ISOTIMESTAMP.

        start_offset (int): start time offset by seconds.

        end_offset (int): end time offset by seconds.

        symtable ({str:VarStruct}): should has ``input_var_name``.

        store (firepit.SqlStorage): store.

        session_id (str): session ID.

        does_support_id (bool): whether "id" can be an attribute in data source query.

    Returns:
        str: the entity table in store if the prefetch is performed else None.
    """

    _logger.debug(f"prefetch {return_type} to extend {input_var_name}.")

    pattern_body = compile_identical_entity_search_pattern(
        input_var_name, symtable[input_var_name], does_support_id
    )

    if pattern_body:
        remote_pattern = build_pattern(
            pattern_body, time_range, start_offset, end_offset, symtable, store
        )

        if remote_pattern:
            data_source = symtable[input_var_name].data_source
            resp = ds_manager.query(data_source, remote_pattern, session_id)
            query_id = resp.load_to_store(store)

            # build the return_var_name view in store
            store.extract(return_var_name, return_type, query_id, remote_pattern)

            _logger.debug(f"prefetch successful.")
            return return_var_name

    _logger.info(f"prefetch return empty.")
    return None


def _filter_prefetched_process(
    return_var_name, session, local_var, prefetched_entity_table, return_type
):

    _logger.debug(f"filter prefetched {return_type} for {prefetched_entity_table}.")

    prefetch_filtered_var_name = return_var_name + "_prefetch_filtered"
    entity_ids = fine_grained_relational_process_filtering(
        local_var,
        prefetched_entity_table,
        session.store,
        session.config["prefetch"],
    )
    id_pattern = build_pattern_from_ids(return_type, entity_ids)
    if id_pattern:
        session.store.extract(prefetch_filtered_var_name, return_type, None, id_pattern)
        _logger.debug(f"filter successful.")
        return prefetch_filtered_var_name
    else:
        _logger.info("no prefetched process found after filtering.")
        return None<|MERGE_RESOLUTION|>--- conflicted
+++ resolved
@@ -23,12 +23,8 @@
 import itertools
 from collections import OrderedDict
 
-<<<<<<< HEAD
-=======
-from firepit.query import Aggregation, Group, Query, Table
 from firepit.stix20 import summarize_pattern
 
->>>>>>> 0904bf9f
 from kestrel.utils import remove_empty_dicts, dedup_ordered_dicts
 from kestrel.exceptions import *
 from kestrel.semantics import get_entity_table, get_entity_type
