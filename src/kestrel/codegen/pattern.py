import dateutil.parser
import datetime
import logging
import re

from kestrel.semantics import get_entity_table
from kestrel.syntax.paramstix import parse_extended_stix_pattern
from kestrel.exceptions import (
    InvalidAttribute,
    UnsupportedStixSyntax,
    KestrelInternalError,
)
from firepit.exceptions import InvalidAttr

_logger = logging.getLogger(__name__)


def or_patterns(patterns):
    bodies = []
    time_range = []
    for pattern in patterns:
        if pattern:
            pieces = pattern.split()
            if len(pieces) > 4 and pieces[-4] == "START" and pieces[-2] == "STOP":
                time_range.append((pieces[-3], pieces[-1]))
                bodies.append("(" + " ".join(pieces[:-4]) + ")")
            else:
                bodies.append(pattern)
    if bodies:
        if time_range:
            start = min([t[0] for t in time_range])
            end = max([t[1] for t in time_range])
            final_pattern = (
                "(" + " OR ".join(bodies) + ")" + " START " + start + " STOP " + end
            )
        else:
            final_pattern = " OR ".join(bodies)
        _logger.debug(f"or pattern merged: {final_pattern}")
    else:
        final_pattern = None
        _logger.info(f"all None patterns input into or_patterns()")

    return final_pattern


def build_pattern(
    raw_pattern_body, time_range, start_offset, end_offset, symtable, store
):
    """Dereference variables in a STIX pattern and output the unfolded pattern."""
    references = parse_extended_stix_pattern(raw_pattern_body)

    pattern_body = raw_pattern_body

    _logger.debug(f"building pattern for: {raw_pattern_body}")

    if references:
        _logger.debug(f"references found: {list(references.keys())}")

        var_attr_to_vals_str = _dereference_multiple_variables(
            store, symtable, references
        )
        for var_attr, vals_str in var_attr_to_vals_str.items():
            pattern_body = _replace_ref_with_op(pattern_body, var_attr, vals_str)

        _logger.debug(f'pattern body dereferred: "{pattern_body}"')

        if pattern_body and not time_range:
            ref_var_time_ranges = []

            for var_name in references.keys():
                try:
                    _tr = _get_variable_time_range(store, symtable, var_name)
                except InvalidAttribute:
                    _tr = None
                    _logger.warning(
                        f"pattern time range searching failed on variable {var_name}"
                    )
                else:
                    ref_var_time_ranges.append(_tr)

            if ref_var_time_ranges:
                start = min([t[0] for t in ref_var_time_ranges])
                end = max([t[1] for t in ref_var_time_ranges])

                start_adj = start + datetime.timedelta(seconds=start_offset)
                end_adj = end + datetime.timedelta(seconds=end_offset)

                start_stix = start_adj.strftime("%Y-%m-%dT%H:%M:%S.000Z")
                stop_stix = end_adj.strftime("%Y-%m-%dT%H:%M:%S.000Z")

                time_range = (start_stix, stop_stix)
                _logger.debug(f"pattern time range computed: {time_range}")

<<<<<<< HEAD
            except InvalidAttribute as e:
                time_range = None
                _logger.warning(
                    f"pattern time range searching failed on variables {list(references.keys())}"
                )

=======
>>>>>>> 32854b49
    if pattern_body:
        if time_range:
            pattern = (
                f"({pattern_body}) START t'{time_range[0]}' STOP t'{time_range[1]}'"
            )
        else:
            pattern = f"{pattern_body}"
        _logger.debug(f'final pattern assembled: "{pattern}"')
    else:
        pattern = None
        _logger.info(f"empty pattern assembled")

    return pattern


def build_pattern_from_ids(return_type, ids):
    if ids:
        return "[" + return_type + ":id IN (" + ", ".join(map(_type_value, ids)) + ")]"
    else:
        return None


def _dereference_multiple_variables(store, symtable, references):
    return {
        var + "." + attr: "(" + ", ".join(map(_type_value, vals)) + ")"
        for var, attrs in references.items()
        for attr, vals in _dereference_variable(store, symtable, var, attrs).items()
    }


def _dereference_variable(store, symtable, var_name, attributes):
    attr_line = ",".join(attributes)
    _logger.debug(f'deref "{var_name}" with attributes "{attr_line}"')

    var_entity_table = get_entity_table(var_name, symtable)
    try:
        store_return = store.lookup(var_entity_table, attr_line)
    except InvalidAttr as e:
        _logger.warning(f"cannot deref {attr_line}. Invalid attribute in firepit.")
        raise InvalidAttribute(e.message)

    attr_to_values = {k: [] for k in attributes}
    for row in store_return:
        for k, v in row.items():
            if v is not None and v not in attr_to_values[k]:
                attr_to_values[k].append(v)

    for k, v in attr_to_values.items():
        if not v:
            raise InvalidAttribute(var_name + "." + k)

    _logger.debug(f"deref results: {str(attr_to_values)}")

    return attr_to_values


def _get_variable_time_range(store, symtable, var_name):
    """
    Returns:
        start (datetime.datetime): the time any entities is observed first.
        end (datetime.datetime): the time any entities is observed last.

    """
    var_entity_table = get_entity_table(var_name, symtable)
<<<<<<< HEAD
    summary = store.summary(var_entity_table)
    start = dateutil.parser.isoparse(summary["first_observed"])
    end = dateutil.parser.isoparse(summary["last_observed"])
    return start, end
=======
    try:
        store_return = store.lookup(var_entity_table, time_attr_line)
    except InvalidAttr as e:
        raise InvalidAttribute(e.message)
    life_span = dedup_dicts(store_return)
    first_observed, last_observed = [], []
    for e in life_span:
        if e["first_observed"]:
            try:
                tsf = dateutil.parser.isoparse(e["first_observed"])
            except:
                pass
            else:
                first_observed.append(tsf)
        if e["last_observed"]:
            try:
                tsl = dateutil.parser.isoparse(e["last_observed"])
            except:
                pass
            else:
                last_observed.append(tsl)
    if not first_observed:
        # firepit could return None for e["first_observed"],
        # which will cause a dateutil parsing exception of <TypeError>
        raise InvalidAttribute("first_observed")
    if not last_observed:
        raise InvalidAttribute("last_observed")

    return min(first_observed), max(last_observed)
>>>>>>> 32854b49


def _type_value(value):
    if isinstance(value, str):
        return f"'{value}'"
    elif isinstance(value, int):
        return str(value)
    elif isinstance(value, float):
        # pandas dataframe and sqlite may save integers as floats
        return str(round(value))
    else:
        return str(value)


def _replace_ref_with_op(pattern, var_attr, vals_str):

    # avoid adhesive parans/ops that prevent correct splitting
    pattern = re.sub(r"([=><\[\]])", r" \1 ", pattern)

    pieces = pattern.split()
    try:
        ref_index = pieces.index(var_attr)
    except ValueError:
        err_msg = f'cannot find "{var_attr}" when assembling pattern "{pattern}"'
        _logger.error(err_msg)
        raise KestrelInternalError(err_msg)
    if pieces[ref_index - 1] == "=":
        pieces[ref_index - 1] = "IN"
        pieces[ref_index] = vals_str
    else:
        raise UnsupportedStixSyntax(
            'only "=" is supported before referred variable in parameterized STIX'
        )
    return " ".join(pieces)<|MERGE_RESOLUTION|>--- conflicted
+++ resolved
@@ -91,15 +91,6 @@
                 time_range = (start_stix, stop_stix)
                 _logger.debug(f"pattern time range computed: {time_range}")
 
-<<<<<<< HEAD
-            except InvalidAttribute as e:
-                time_range = None
-                _logger.warning(
-                    f"pattern time range searching failed on variables {list(references.keys())}"
-                )
-
-=======
->>>>>>> 32854b49
     if pattern_body:
         if time_range:
             pattern = (
@@ -164,42 +155,10 @@
 
     """
     var_entity_table = get_entity_table(var_name, symtable)
-<<<<<<< HEAD
     summary = store.summary(var_entity_table)
     start = dateutil.parser.isoparse(summary["first_observed"])
     end = dateutil.parser.isoparse(summary["last_observed"])
     return start, end
-=======
-    try:
-        store_return = store.lookup(var_entity_table, time_attr_line)
-    except InvalidAttr as e:
-        raise InvalidAttribute(e.message)
-    life_span = dedup_dicts(store_return)
-    first_observed, last_observed = [], []
-    for e in life_span:
-        if e["first_observed"]:
-            try:
-                tsf = dateutil.parser.isoparse(e["first_observed"])
-            except:
-                pass
-            else:
-                first_observed.append(tsf)
-        if e["last_observed"]:
-            try:
-                tsl = dateutil.parser.isoparse(e["last_observed"])
-            except:
-                pass
-            else:
-                last_observed.append(tsl)
-    if not first_observed:
-        # firepit could return None for e["first_observed"],
-        # which will cause a dateutil parsing exception of <TypeError>
-        raise InvalidAttribute("first_observed")
-    if not last_observed:
-        raise InvalidAttribute("last_observed")
-
-    return min(first_observed), max(last_observed)
->>>>>>> 32854b49
 
 
 def _type_value(value):
